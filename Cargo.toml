--- conflicted
+++ resolved
@@ -20,7 +20,7 @@
 talk = { git = "https://github.com/Distributed-EPFL/talk", features=[ "test_utilities" ] }
 zebra = { git = "https://github.com/Distributed-EPFL/zebra" }
 doomstack = { git = "https://github.com/Distributed-EPFL/doomstack" }
-<<<<<<< HEAD
+buckets = { git = "https://github.com/Distributed-EPFL/buckets" }
 
 # Benchmark dependencies
 
@@ -45,7 +45,4 @@
 [[bin]]
 name = "broker"
 path = "src/executables/broker.rs"
-required-features = ["benchmark"] 
-=======
-buckets = { git = "https://github.com/Distributed-EPFL/buckets" }
->>>>>>> f95d6792
+required-features = ["benchmark"]